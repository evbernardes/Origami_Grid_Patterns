--- conflicted
+++ resolved
@@ -298,8 +298,6 @@
 
         return hex_color
 
-<<<<<<< HEAD
-=======
     # def add_text(self, node, text, position, text_height=12):
     #     """ Create and insert a single line of text into the svg under node.
     #     """
@@ -315,7 +313,6 @@
     #     line.text = text
 
 
->>>>>>> ee24430a
     def calc_unit_factor(self):
         """ Return the scale factor for all dimension conversions.
 
